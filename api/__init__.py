--- conflicted
+++ resolved
@@ -60,31 +60,6 @@
 logger = logging.getLogger("myapp")
 logging.config.dictConfig(dict_config)
 
-<<<<<<< HEAD
-=======
-
-print("Starting Flask")
-from api import exception_views
-from api.messages import messages_views
-from api.newsletters import newsletter_views
-# Leaving this disabled for now - team can fix this based on fixes for above module import
-#from api.newsletters import subscription_views
-from api.certificates import certificate_views
-from api.users import users_views
-from api.hearts import hearts_views
-from api.problemstatements import problem_statement_views
-from api.volunteers import volunteers_views
-from api.validate import validate_views
-from api.teams import teams_views
-from api.contact import contact_views
-from api.leaderboard import leaderboard_views
-from api.github import github_views
-from api.slack import slack_views
-
-from common.utils import safe_get_env_var
-import os
-
->>>>>>> a3384d1f
 def create_app():
     ##########################################
     # Environment Variables
