import os 

from common.auth import auth, auth_user

from flask import (
    Blueprint,
    request,
    g
)

from api.messages.messages_service import (
    get_problem_statement_list_old,
    get_profile_metadata_old,
    get_public_message,
    get_protected_message,
    get_admin_message,
    get_single_problem_statement_old,
    get_user_by_id_old,
    save_helping_status_old,
    save_npo,
    save_profile_metadata_old,
    save_problem_statement_old,
    update_npo,
    remove_npo,
    get_npo_list,
    get_single_npo,
    get_single_hackathon_event,
    get_single_hackathon_id,
    save_hackathon,
    get_teams_list,
    save_team,
    unjoin_team,
    join_team,
    get_hackathon_list,
    link_problem_statements_to_events_old,
    save_news,
    save_lead_async,
    get_news
)

   


bp_name = 'api-messages'
bp_url_prefix = '/api/messages'
bp = Blueprint(bp_name, __name__, url_prefix=bp_url_prefix)


@bp.route("/public")
def public():
    return vars(get_public_message())


@bp.route("/protected")
@auth.require_user
def protected():
    return vars(get_protected_message())


@bp.route("/admin")
@auth.require_user
@auth.require_org_member_with_permission("admin_permissions")
def admin():    
    return vars(get_admin_message())


#
# Nonprofit Related Endpoints

@bp.route("/npo", methods=["POST"])
@auth.require_user
@auth.require_org_member_with_permission("admin_permissions")
def add_npo(): 
    return vars(save_npo(request.get_json()))

@bp.route("/npo/edit", methods=["PATCH"])
@auth.require_user
@auth.require_org_member_with_permission("admin_permissions")
def edit_npo(): 
    return vars(update_npo(request.get_json()))

@bp.route("/npo", methods=["DELETE"])
@auth.require_user
@auth.require_org_member_with_permission("admin_permissions")
def delete_npo():        
    return vars(remove_npo(request.get_json()))


@bp.route("/npos", methods=["GET"])
def get_npos():
    return (get_npo_list())


@bp.route("/npo/<npo_id>", methods=["GET"])
def get_npo(npo_id):
    return (get_single_npo(npo_id))



#
# Hackathon Related Endpoints

@bp.route("/hackathon", methods=["POST"])
@auth.require_user
@auth.require_org_member_with_permission("admin_permissions")
def add_hackathon():
    return vars(save_hackathon(request.get_json()))


@bp.route("/hackathons", methods=["GET"])
def list_hackathons():
    arg = request.args.get("current") 
    if arg != None and arg.lower() == "current":
        return get_hackathon_list("current")
    if arg != None and arg.lower() == "previous":
        return get_hackathon_list("previous")
    else:
        return get_hackathon_list() #all


@bp.route("/hackathon/<event_id>", methods=["GET"])
def get_single_hackathon_by_event(event_id):
    return (get_single_hackathon_event(event_id))

@bp.route("/hackathon/id/<id>", methods=["GET"])
def get_single_hackathon_by_id(id):
    return (get_single_hackathon_id(id))

@bp.route("/teams", methods=["GET"])
def get_teams():
    return (get_teams_list())

# Get a single team by id
@bp.route("/team/<team_id>", methods=["GET"])
def get_team(team_id):
    return (get_teams_list(team_id))


@auth.require_user
@bp.route("/team", methods=["POST"])
def add_team():
    if auth_user and auth_user.user_id:
        return save_team(auth_user.user_id, request.get_json())
    else:
        print("** ERROR Could not obtain user details for POST /team")
        return None


@bp.route("/team", methods=["DELETE"])
@auth.require_user
def remove_user_from_team():
    
    if auth_user and auth_user.user_id:        
        return vars(unjoin_team(auth_user.user_id, request.get_json()))
    else:
        print("** ERROR Could not obtain user details for DELETE /team")
        return None


@bp.route("/team", methods=["PATCH"])
@auth.require_user
def add_user_to_team():
    if auth_user and auth_user.user_id:
        return vars(join_team(auth_user.user_id, request.get_json()))
    else:
        print("** ERROR Could not obtain user details for PATCH /team")
        return None


# Used to provide feedback details - user must be logged in
@bp.route("/feedback/<user_id>")
@auth.require_user
def feedback(user_id):
    # TODO: This is stubbed out, need to change with new function for get_feedback
    return vars(get_profile_metadata_old(user_id))

# Used to provide feedback details - public with key needed
@bp.route("/news", methods=["POST"])
def store_news():    
    # Check header for token
    # if token is valid, store news
    # else return 401
    token = request.headers.get("X-Api-Key")
    # Check BACKEND_NEWS_TOKEN
    if token == None or token != os.getenv("BACKEND_NEWS_TOKEN"):
        return "Unauthorized", 401
    else:
        return vars(save_news(request.get_json()))
    
@bp.route("/news", methods=["GET"])
def read_news():
    limit_arg = request.args.get("limit")  # Get the value of the 'limit' parameter from the query string
    # Log
    print(f"limit_arg: {limit_arg}")

    # If limit is set, convert to int
    limit=3
    if limit_arg:
        limit = int(limit_arg)
    
    return vars(get_news(news_limit=limit, news_id=None))  # Pass the 'limit' parameter to the get_news() function

# Get news by id
@bp.route("/news/<id>", methods=["GET"])
def get_single_news(id):
    return vars(get_news(news_limit=1,news_id=id))


@bp.route("/lead", methods=["POST"])
async def store_lead():    
    if await save_lead_async(request.get_json()) == False:
        return "Unauthorized", 401
    else:
        return "OK", 200
    

<<<<<<< HEAD
=======

>>>>>>> 74b2c034
# -------------------- Problem Statement routes to be deleted --------------------------- #
@auth.require_user
@auth.require_org_member_with_permission("admin_permissions")
@bp.route("/problem_statements/events", methods=["PATCH"])
def update_problem_statement_events_link():    
    return vars(link_problem_statements_to_events_old(request.get_json()))

# Used to register when person says they are helping, not helping
# TODO: This route feels like it should be relative to a problem statement. NOT a user.
@bp.route("/profile/helping", methods=["POST"])
@auth.require_user
def register_helping_status():
    if auth_user and auth_user.user_id:
        # todo
        return vars(save_helping_status_old(auth_user.user_id, request.get_json()))
    else:
        print("** ERROR Could not obtain user details for POST /profile/helping")
        return None
    
@bp.route("/problem_statement", methods=["POST"])
@auth.require_user
@auth.require_org_member_with_permission("admin_permissions")
def add_problem_statement():
    return vars(save_problem_statement_old(request.get_json()))

@bp.route("/problem_statements", methods=["GET"])
def get_problem_statments():    
    return get_problem_statement_list_old()

@bp.route("/problem_statement/<project_id>", methods=["GET"])
def get_single_problem(project_id):
    return (get_single_problem_statement_old(project_id))

# --------------------- TO BE REPLACED ROUTES ------------------------------------------#

# Used to provide profile details - user must be logged in
@bp.route("/profile", methods=["GET"])
@auth.require_user
def profile():            
    # user_id is a uuid from Propel Auth
    if auth_user and auth_user.user_id:        
        return vars(get_profile_metadata_old(auth_user.user_id))
    else:
        return None

@bp.route("/profile", methods=["POST"])
@auth.require_user
def save_profile():        
    if auth_user and auth_user.user_id:        
        return vars(save_profile_metadata_old(auth_user.user_id, request.get_json()))
    else:
        return None

# Get user profile by user id
@bp.route("/profile/<id>", methods=["GET"])
def get_profile_by_id(id):
<<<<<<< HEAD
    return get_user_by_id_old(id)
=======
    return get_user_by_id_old(id)
>>>>>>> 74b2c034
<|MERGE_RESOLUTION|>--- conflicted
+++ resolved
@@ -214,10 +214,6 @@
         return "OK", 200
     
 
-<<<<<<< HEAD
-=======
-
->>>>>>> 74b2c034
 # -------------------- Problem Statement routes to be deleted --------------------------- #
 @auth.require_user
 @auth.require_org_member_with_permission("admin_permissions")
@@ -274,8 +270,4 @@
 # Get user profile by user id
 @bp.route("/profile/<id>", methods=["GET"])
 def get_profile_by_id(id):
-<<<<<<< HEAD
     return get_user_by_id_old(id)
-=======
-    return get_user_by_id_old(id)
->>>>>>> 74b2c034
